[project]
name = "breadcord"
version = "0.1.0"
description = "The modular self-hostable Discord bot framework with customisability that doesn't go against the grain"
urls = { Homepage = "https://github.com/Breadcord/Breadcord" }
authors = [
    { name = "ThatOtherAndrew", email = "andrew@breadcord.com" },
]
readme = "README.md"
license = { file = "LICENSE" }
keywords = ["breadcord", "discord"]
classifiers = [
    "Development Status :: 2 - Pre-Alpha",
    "Intended Audience :: End Users/Desktop",
    "Intended Audience :: Developers",
    "License :: OSI Approved :: GNU Lesser General Public License v3 (LGPLv3)",
    "Natural Language :: English",
    "Operating System :: OS Independent",
    "Programming Language :: Python :: 3.11",
    "Topic :: Communications :: Chat",
    "Topic :: Software Development :: Libraries :: Python Modules",
]
requires-python = ">=3.11"
dependencies = [
    "aiofiles==24.1.0",
    "aiohttp==3.9.5",
    "discord.py==2.4.0",
    "packaging==24.1",
    "pydantic==2.7.2",
<<<<<<< HEAD
    "rapidfuzz==3.9.3",
    "rich==13.9.3",
=======
    "rapidfuzz==3.10.1",
    "rich==13.8.1",
>>>>>>> 84163bc5
    "textual==0.74.0",
    "tomlkit==0.13.2",
    "uv==0.2.32",
]

[project.optional-dependencies]
dev = [
    "gitignore-parser==0.1.11",
    "pre-commit==3.8.0",
    "ruff",
    "ruff-lsp",
    "textual-dev==1.5.1",
]

[project.scripts]
breadcord = "breadcord.__main__:app.run"


[build-system]
requires = ["hatchling"]
build-backend = "hatchling.build"

[tool.hatch.build]
packages = ["breadcord"]


[tool.ruff.lint]
select = [
    "F",        # pyflakes
    "W",        # pycodestyle warnings
    "E",        # pycodestyle errors
    "C90",      # mccabe
    "I",        # isort
    "N",        # pep8-naming
    "D",        # pydocstyle
    "UP",       # pyupgrade
    "ASYNC",    # flake8-async
    "S",        # flake8-bandit
    "B",        # flake8-bugbear
    "COM",      # flake8-commas
    "C4",       # flake8-comprehensions
    "Q",        # flake8-quotes
    "RET",      # flake8-return
    "SIM",      # flake8-simplify
    "TCH",      # flake8-type-checking
    "ARG",      # flake8-unused-arguments
    "PTH",      # flake8-use-pathlib
    "PGH",      # pygrep-hooks
    "PL",       # Pylint
    "PERF",     # Perflint
    "RUF",      # Ruff-specific rules
]

ignore = [
    # Missing docstrings
    # This should be enabled in the future, but for now it's just too much at once
    "D10",

    # I have aged 30 years due to this rule
    # - Fripe
    "D401",

    # Wacky docstring defaults
    "D203",
    "D213",

    # Insane suggestion that pathlib.Path.open() should be prefered over open()
    "PTH123",

    # Too inflexible to be reasonable
    # https://github.com/Breadcord/Breadcord/pull/144#issuecomment-1732071028
    "PLR0913",

    # Warnings on every usage of the random module is outrageous
    "S311",
]

[tool.ruff]
line-length = 120

[tool.ruff.lint.per-file-ignores]
"__init__.py" = ["F401"] # Unused imports in __init__.py are fine

[tool.ruff.lint.flake8-quotes]
inline-quotes = "single"
multiline-quotes = "single"<|MERGE_RESOLUTION|>--- conflicted
+++ resolved
@@ -27,13 +27,8 @@
     "discord.py==2.4.0",
     "packaging==24.1",
     "pydantic==2.7.2",
-<<<<<<< HEAD
-    "rapidfuzz==3.9.3",
     "rich==13.9.3",
-=======
     "rapidfuzz==3.10.1",
-    "rich==13.8.1",
->>>>>>> 84163bc5
     "textual==0.74.0",
     "tomlkit==0.13.2",
     "uv==0.2.32",
