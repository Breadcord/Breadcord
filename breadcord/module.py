from __future__ import annotations

import asyncio
import importlib.metadata
import logging
import shutil
import subprocess
import sys
from logging import getLogger
from pathlib import Path
from typing import TYPE_CHECKING, Any
from zipfile import ZipFile

import discord
import pydantic
import tomlkit
from discord.ext import commands
from packaging.requirements import Requirement
from packaging.version import Version

from breadcord import config

if TYPE_CHECKING:
    from collections.abc import Callable, Generator
    from os import PathLike

    from breadcord import Bot

_logger = getLogger('breadcord.module')


class StreamLogger:
    def __init__(self, logger: logging.Logger, level: int = logging.INFO):
        self.logger = logger
        self.level = level
        self.linebuf = ''

    def write(self, buffer: str) -> int:
        self.logger.log(self.level, buffer.rstrip())
        return len(buffer)

    def flush(self):
        pass


class Module:
    def __init__(
        self,
        bot: Bot,
        module_path: str | PathLike[str],
        import_relative_to: str | PathLike[str] = Path(),
    ) -> None:
        self.bot = bot
        self.path = Path(module_path).resolve()
        self.import_string = self.path.relative_to(Path(import_relative_to).resolve()).as_posix().replace('/', '.')
        self.logger = getLogger(self.import_string.removeprefix('breadcord.'))
        self.loaded = False

        if not (self.path / 'manifest.toml').is_file():
            raise FileNotFoundError('manifest.toml file not found')
        self.manifest = parse_manifest(config.load_toml(self.path / 'manifest.toml'))

        self.id = self.manifest.id

    @property
    def storage_path(self) -> Path:
        path = self.bot.storage_dir / self.id
        path.mkdir(exist_ok=True)
        return path

    def __repr__(self) -> str:
        return f'{self.__class__.__name__}({self.import_string})'

    async def load(self) -> None:
        self.load_settings_schema()
<<<<<<< HEAD
        # Some modules might fail to load because of their settings. We want to save them so the user can fix them
        self.bot.save_settings()

        self.install_requirements()
        await self.bot.load_extension(self.import_string)
=======
        await self.install_requirements()
        await self.bot.load_module(self)
>>>>>>> 4ef40902
        self.loaded = True
        self.logger.info('Module successfully loaded')

    async def unload(self) -> None:
        await self.bot.unload_module(self)
        self.loaded = False
        self.logger.info('Module successfully unloaded')

    async def reload(self) -> None:
        self.loaded = False
        self.load_settings_schema()
        await self.install_requirements()
        await self.bot.reload_module(self)
        self.loaded = True
        self.logger.info('Module successfully reloaded')

    def load_settings_schema(self) -> None:
        if not (schema_path := self.path / 'settings_schema.toml').is_file():
            return
        settings = self.bot.settings.get_child(self.id, allow_new=True)
        settings.load_schema(file_path=schema_path)
        settings.in_schema = True

    async def install_requirements(self) -> None:
        installed_distributions = tuple(importlib.metadata.distributions())

        def is_missing(requirement: Requirement) -> bool:
            for distribution in installed_distributions:
                if requirement.name == distribution.name and distribution.version in requirement.specifier:
                    return False
            return True
<<<<<<< HEAD
        if missing_requirements := tuple(str(req) for req in self.manifest.requirements if is_missing(req)):
            self.logger.info(f'Installing missing requirements: {" ".join(missing_requirements)}')
            subprocess.check_call([sys.executable, '-m', 'pip', 'install', *missing_requirements])  # noqa: S603
=======

        missing_requirements: tuple[Requirement] = tuple(filter(is_missing, self.manifest.requirements))
        if not missing_requirements:
            return
        self.logger.info('Installing missing requirements: ' + ', '.join(req.name for req in missing_requirements))

        if shutil.which('uv'):
            cmd = ['uv', 'pip', 'install', '--python', sys.executable, *map(str, missing_requirements)]
        else:
            cmd = [sys.executable, '-m', 'pip', 'install', *map(str, missing_requirements)]
            self.logger.warning(
                'uv is not installed, using it is the preferred way to install module requirements. '
                'Falling back to pip.',
            )
        process = await asyncio.create_subprocess_exec(
            *cmd,
            stdout=subprocess.PIPE,
            stderr=subprocess.PIPE,
        )

        async def log_stream(stream: asyncio.StreamReader, logger_func: Callable[[str], None]) -> None:
            while line := (await stream.readline()).decode().rstrip():
                logger_func(line)

        await asyncio.gather(
            log_stream(process.stdout, self.logger.info),
            log_stream(process.stderr, self.logger.error),
        )
        return_code = await process.wait()
        if return_code != 0:
            self.logger.error(f'Failed to install requirements with exit code {return_code}')
            raise subprocess.CalledProcessError(return_code, cmd)
>>>>>>> 4ef40902


class Modules:
    def __init__(self, modules: list[Module] | None = None) -> None:
        self._modules: dict[str, Module] = {} if modules is None else {module.id: module for module in modules}

    def __repr__(self) -> str:
        return f'{self.__class__.__name__}({", ".join(self._modules.keys())})'

    def __iter__(self) -> Generator[Module, None, None]:
        yield from self._modules.values()

    def __contains__(self, item: str) -> bool:
        if not isinstance(item, str):
            raise TypeError(
                f"'in <{self.__class__.__name__}>' requires string as left operand, not '{type(item).__name__}'",
            )
        return item in self._modules

    def get(self, module_id: str) -> Module:
        return self._modules[module_id]

    def add(self, module: Module) -> None:
        if module.id in self._modules:
            module.logger.warning(
                f'Module ID conflicts with {self.get(module.id).import_string} so it will not be loaded',
            )
            return

        self._modules[module.id] = module

    def remove(self, module_id: str) -> None:
        del self._modules[module_id]

    def install_loaf(
        self,
        bot: Bot,
        loaf_path: str | PathLike[str],
        install_path: str | PathLike[str],
        *,
        delete_source: bool = False,
    ) -> None:
        loaf_path = Path(loaf_path)
        install_path = Path(install_path)

        with ZipFile(loaf_path, mode='r') as archive:
            manifest = parse_manifest(tomlkit.loads(archive.read('manifest.toml')).unwrap())
            module_path = install_path / manifest.id
            archive.extractall(module_path)
            module = Module(bot, module_path)
            self.add(module)
            _logger.info(f'Installed module {module.id} from path {loaf_path.resolve()}')
        if delete_source:
            loaf_path.unlink()

    def discover(
        self,
        bot: Bot,
        search_path: str | PathLike[str],
        import_relative_to: str | PathLike[str] = Path(),
    ) -> None:
        path = Path(search_path).resolve()

        if not path.is_dir():
            raise FileNotFoundError(f"module path '{path.as_posix()}' not found")

        for module_path in [path, *list(path.iterdir())]:
            if not (module_path / 'manifest.toml').is_file():
                continue

            module = Module(bot, module_path, import_relative_to=import_relative_to)
            _logger.debug(f'Discovered module: {module.import_string}')
            self.add(module)

            if module_path == path:
                break


class ModuleCog(commands.Cog):
    def __init__(self, module_id: str):
        self.module = global_modules.get(module_id)
        self.bot = self.module.bot
        self.logger = self.module.logger

    @property
    def storage_path(self) -> Path:
        return self.module.storage_path

    @property
    def settings(self) -> config.SettingsGroup:
        if self.module.id not in self.bot.settings.child_keys():
            raise AttributeError(f"module '{self.module.id}' does not have settings")
        return self.bot.settings.get_child(self.module.id)


# PyCharm complains about having @classmethod underneath @pydantic.field_validator
# noinspection PyNestedDecorators
class ModuleManifest(pydantic.BaseModel):
    class Config:
        arbitrary_types_allowed = True

    is_core_module: bool = False
    id: pydantic.constr(
        strip_whitespace=True,
        min_length=1,
        max_length=32,
        pattern=r'^[a-z_]+$',
    )
    name: pydantic.constr(
        strip_whitespace=True,
        min_length=1,
        max_length=64,
    )
    description: pydantic.constr(
        strip_whitespace=True,
        min_length=1,
        max_length=128,
    ) = ''
    version: Version | None = None
    # TODO: add SPDX license validation to the license field
    license: pydantic.constr(
        strip_whitespace=True,
        min_length=1,
        max_length=64,
    ) = 'No license specified'
    authors: list[pydantic.constr(
        strip_whitespace=True,
        min_length=1,
        max_length=32,
    )] = []
    requirements: list[Requirement] = []
    permissions: discord.Permissions = discord.Permissions.none()

    @pydantic.model_validator(mode='after')
    def validate_core_module(self) -> ModuleManifest:
        if self.is_core_module:
            self.license = self.license or 'GNU LGPLv3'
            self.authors = self.authors or ['Breadcord Team']
        elif self.version is None:
            raise ValueError('field required: version')
        return self

    @pydantic.field_validator('version', mode='before')
    @classmethod
    def parse_version(cls, value: str) -> Version:
        return Version(value)

    @pydantic.field_validator('requirements', mode='before')
    @classmethod
    def parse_requirement(cls, values: list[str]) -> list[Requirement]:
        return [Requirement(value) for value in values]

    @pydantic.field_validator('permissions', mode='before')
    @classmethod
    def parse_permissions(cls, value: list[str]) -> discord.Permissions:
        return discord.Permissions(**{permission: True for permission in value})


def parse_manifest(manifest: dict[str, Any]) -> ModuleManifest:
    match manifest:
        case {'core_module': data}:
            return ModuleManifest(**data, is_core_module=True)
        case {'manifest_version': 1, **data}:
            flattened_data: dict[str, Any] = data['module']
            return ModuleManifest(**flattened_data)
        case _:
            raise ValueError('invalid manifest version')


global_modules = Modules()<|MERGE_RESOLUTION|>--- conflicted
+++ resolved
@@ -73,16 +73,11 @@
 
     async def load(self) -> None:
         self.load_settings_schema()
-<<<<<<< HEAD
         # Some modules might fail to load because of their settings. We want to save them so the user can fix them
         self.bot.save_settings()
 
-        self.install_requirements()
-        await self.bot.load_extension(self.import_string)
-=======
         await self.install_requirements()
         await self.bot.load_module(self)
->>>>>>> 4ef40902
         self.loaded = True
         self.logger.info('Module successfully loaded')
 
@@ -114,11 +109,6 @@
                 if requirement.name == distribution.name and distribution.version in requirement.specifier:
                     return False
             return True
-<<<<<<< HEAD
-        if missing_requirements := tuple(str(req) for req in self.manifest.requirements if is_missing(req)):
-            self.logger.info(f'Installing missing requirements: {" ".join(missing_requirements)}')
-            subprocess.check_call([sys.executable, '-m', 'pip', 'install', *missing_requirements])  # noqa: S603
-=======
 
         missing_requirements: tuple[Requirement] = tuple(filter(is_missing, self.manifest.requirements))
         if not missing_requirements:
@@ -151,7 +141,6 @@
         if return_code != 0:
             self.logger.error(f'Failed to install requirements with exit code {return_code}')
             raise subprocess.CalledProcessError(return_code, cmd)
->>>>>>> 4ef40902
 
 
 class Modules:
