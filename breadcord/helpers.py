from __future__ import annotations

import inspect
import sys
from collections import defaultdict
from typing import TYPE_CHECKING, Self, TypeVar, overload

import aiohttp
import discord
from rapidfuzz.fuzz import partial_ratio_alignment

import breadcord
from breadcord.module import ModuleCog

if TYPE_CHECKING:
    # noinspection PyProtectedMember
    from collections.abc import Callable, Sequence

    from discord.ui.button import Button, V

    # noinspection PyProtectedMember
    from discord.ui.item import ItemCallbackType


_T = TypeVar('_T')
_Transformer = TypeVar('_Transformer', bound=discord.app_commands.Transformer)


async def administrator_check(interaction: discord.Interaction) -> bool:
    """A discord.py check to ensure that the interaction user is an administrator.

    An administrator is either an owner of the bot application as seen on the Discord developer portal, or a user
    granted administrator privileges under the ``settings.administrators`` setting.

    This function should not be invoked directly, and should instead be passed to the ``discord.app_commands.check``
    function and used as a decorator.

    Example::

        @app_commands.command()
        @app_commands.check(breadcord.helpers.administrator_check)
        async def do_admin_stuff(self, interaction: discord.Interaction, ...):
            ...

    :param interaction: The current interaction which the check should apply to.
    """
    if not await interaction.client.is_owner(interaction.user):
        raise breadcord.errors.NotAdministratorError
    return True


@overload
def search_for(
    query: str,
    objects: Sequence[str],
    *,
    threshold: float = 80,
    max_results: int | None = 25,
) -> Sequence[str]:
    ...


@overload
def search_for(
    query: str,
    objects: Sequence[_T],
    *,
    key: Callable[[_T], str],
    threshold: float = 80,
    max_results: int | None = 25,
) -> Sequence[_T]:
    ...


def search_for(
    query: str,
    objects: Sequence[_T],
    *,
    key: Callable[[_T], str] | None = None,
    threshold: float = 80,
    max_results: int | None = 25,
) -> Sequence[_T]:
    """A custom implementation of a fuzzy search algorithm.

    The algorithm works by assigning each string a two-part score: The partial ratio score (a metric for similarity),
    and how far from the start of the string the optimal alignment is. Results are then sorted by highest partial ratio
    score first, with a secondary sort of earliest alignment to ensure that matches near the start of the string are
    shown earlier.

    :param query: The string to search for.
    :param objects: The sequence of strings, or other objects if using a key, to search through.
    :param key: An optional function which is called for each object, taking it as a parameter and returning a string to
    be used in the search process.
    :param threshold: A number between 0 and 100 inclusive which determines the cutoff point for the similarity score.
        A threshold of 0 means that every object will be returned in the results, whereas a threshold of 100 means that
        only exact matches will be returned.
    :param max_results: The maximum number of results to be returned from the search. This can be set to ``None`` to
        return all results which pass the threshold.
    """
    if not query:
        return objects[:max_results]

    query = query.strip().lower()
    scored_objs: defaultdict[tuple[float, int], list[_T]] = defaultdict(list)
    strings = objects if key is None else map(key, objects)

    for i, string in enumerate(strings):
        alignment = partial_ratio_alignment(query, string)
        score = (alignment.score, -alignment.dest_start)
        scored_objs[score].append(objects[i])

    results = []
    for score, objs in sorted(scored_objs.items(), key=lambda item: item[0], reverse=True):
        if score[0] < threshold:
            break
        results.extend(objs)

    return results[:max_results]


def simple_button(
    label: str | None = None,
    disabled: bool = False,
    style: discord.ButtonStyle = discord.ButtonStyle.grey,
    emoji: str | discord.Emoji | discord.PartialEmoji | None = None,
    row: int | None = None,
):
    """A substitute for ``discord.ui.button`` which generates a custom ID for you.

    The custom ID is generated based off the qualified name of the decorated method, which should ensure that the ID is
    both unique and idempotent. However, since custom IDs cannot exceed 100 characters in length, this may fail for
    exceptionally long names.

    :param label: The label of the button, if any.
    :param style: The style of the button. Defaults to :attr:`discord.ButtonStyle.grey`.
    :param disabled: Whether the button is disabled or not. Defaults to ``False``.
    :param emoji: The emoji of the button. This can be in string form or a :class:`discord.PartialEmoji` or a full
        :class:`discord.Emoji`.
    :param row: The relative row this button belongs to. A Discord component can only have 5 rows. By default, items are
    arranged automatically into those 5 rows. If you'd like to control the relative positioning of the row then passing
    an index is advised. For example, row=1 will show up before row=2. Defaults to ``None``, which is automatic
    ordering. The row number must be between 0 and 4 (i.e. zero indexed).
    """

    def decorator(func: ItemCallbackType[V, Button[V]]) -> ItemCallbackType[V, Button[V]]:
        if not inspect.iscoroutinefunction(func):
            raise TypeError('button function must be a coroutine function')

        max_id_length = 100
        # noinspection PyUnresolvedReferences
        custom_id = f'{func.__module__}:{func.__qualname__}'.removeprefix('breadcord.')
        if len(custom_id) > max_id_length:
            raise RuntimeError(f'decorated function path exceeds {max_id_length} characters: {custom_id}')

        func.__discord_ui_model_type__ = discord.ui.Button
        func.__discord_ui_model_kwargs__ = {
            'style': style,
            'custom_id': custom_id,
            'url': None,
            'disabled': disabled,
            'label': label,
            'emoji': emoji,
            'row': row,
        }

        return func

    return decorator


def simple_transformer(to: type[_T]) -> Callable[[type[_Transformer]], _Transformer]:
    """A decorator for discord.py transformers to make them easier to use in type annotations.

    Before::

        class BooleanTransformer(app_commands.Transformer):
            def transform(self, interaction: discord.Interaction, value: str) -> bool:
                return True if value.strip().lower() in ('true', 'yes', 'y') else False

        @app_commands.command()
        async def say_hello(
            interaction: discord.Interaction,
            all_caps: app_commands.Transform[bool, BooleanTransformer]
        ):
            await interaction.response.send_message('HELLO' if all_caps else 'hello')

        transformer = BooleanTransformer()
        manual_transform = transformer.transform(some_interaction, 'yes')

    After::

        @breadcord.helpers.simple_transformer(bool)
        class BooleanTransformer(app_commands.Transformer):
            def transform(self, interaction: discord.Interaction, value: str) -> bool:
                return True if value.strip().lower() in ('true', 'yes', 'y') else False

        @app_commands.command()
        async def say_hello(interaction: discord.Interaction, all_caps: BooleanTransformer):
            await interaction.response.send_message('HELLO' if all_caps else 'hello')

        manual_transform = BooleanTransformer.transform(some_interaction, 'yes')

    :param to: The type which the transformer should output.
    """
    def decorator(cls: type[_Transformer]) -> _Transformer:
        return discord.app_commands.Transform.__class_getitem__((to, cls))

    return decorator


class HTTPModuleCog(ModuleCog):
    """A module cog which automatically creates and closes an aiohttp session."""

    def __init__(self, *args, headers: aiohttp.typedefs.LooseHeaders | None = None, **kwargs):
        super().__init__(*args, **kwargs)

        if headers:
            headers['User-Agent'] = headers.get('User-Agent') or (
                f'Breadcord (https://breadcord.com/) '
                f'{self.module.manifest.id}/{self.module.manifest.version} '
                f'Python/{".".join(map(str, sys.version_info[:3]))} '
                f'aiohttp/{aiohttp.__version__}'
            )
        self._session_headers = headers
        # White lie since the type checker doesn't know about cog_load
        self.session: aiohttp.ClientSession | None = None

    async def cog_load(self) -> None:
        await super().cog_load()
        self.session = aiohttp.ClientSession(headers=self._session_headers)

    async def cog_unload(self) -> None:
        await super().cog_unload()
        if self.session is not None and not self.session.closed:
            await self.session.close()

    async def _inject(self, *args, **kwargs) -> Self:
        try:
            return await super()._inject(*args, **kwargs)
        except Exception:
            # Extra check since putting it in cog_unload apparently isn't enough
            if isinstance(self.session, aiohttp.ClientSession) and not self.session.closed:
                self.logger.warning("Session wasn't closed properly, closing it now")
                await self.session.close()
            raise


<<<<<<< HEAD
def make_codeblock(code: str, lang: str | None = None, *, escape_backticks: bool = True) -> str:
    """Wraps a string in a discord codeblock.

    :param code: The code to wrap.
    :param lang: The language to use for syntax highlighting.
    :param escape_backticks: Whether to escape backticks in the code.
    :return: The code wrapped in a codeblock.
    """
    if not escape_backticks:
        return f'```{lang or ""}\n{code}\n```'

    zwj = '\u200D'
    search_start = 0
    while (found_index := code.find("```", search_start)) != -1:
        code = code[:found_index] + f"``{zwj}`" + code[found_index + 3:]
        # ``[ZWJ]`
        # 123    ^ we're right before the last backtick
        search_start += 3
    return f'```{lang or ""}\n{code}\n```'
=======
def make_codeblock(content: str, lang: str | None = None, *, escape_backticks: bool = True) -> str:
    """Wraps a string in a Discord codeblock with optional syntax highlighting and backtick escaping.

    !!! warning
        While `escape_backticks=True` is useful for ensuring that triple backticks within the codeblock content don't
        break formatting, it will insert invisible zero-width joiner characters into the content. Be aware that this
        could potentially interfere with syntax highlighting, or copying the codeblock content to clipboard.

    :param content: The text content contained within the codeblock.
    :param lang: The language code to use for syntax highlighting (e.g. `py` for Python).
    :param escape_backticks: Whether to escape triple backticks in the codeblock content - see above warning.
    :return: The resulting codeblock string.
    """
    if not escape_backticks:
        return f'```{lang or ""}\n{content}\n```'

    zwj = '\u200D'
    search_start = 0
    while (found_index := content.find('```', search_start)) != -1:
        content = content[:found_index] + f'``{zwj}`' + content[found_index + 3:]
        # ``[ZWJ]`
        # 123    ^ we're right before the last backtick
        search_start += 3
    return f'```{lang or ""}\n{content}\n```'
>>>>>>> 2b6f96fd
<|MERGE_RESOLUTION|>--- conflicted
+++ resolved
@@ -245,27 +245,6 @@
             raise
 
 
-<<<<<<< HEAD
-def make_codeblock(code: str, lang: str | None = None, *, escape_backticks: bool = True) -> str:
-    """Wraps a string in a discord codeblock.
-
-    :param code: The code to wrap.
-    :param lang: The language to use for syntax highlighting.
-    :param escape_backticks: Whether to escape backticks in the code.
-    :return: The code wrapped in a codeblock.
-    """
-    if not escape_backticks:
-        return f'```{lang or ""}\n{code}\n```'
-
-    zwj = '\u200D'
-    search_start = 0
-    while (found_index := code.find("```", search_start)) != -1:
-        code = code[:found_index] + f"``{zwj}`" + code[found_index + 3:]
-        # ``[ZWJ]`
-        # 123    ^ we're right before the last backtick
-        search_start += 3
-    return f'```{lang or ""}\n{code}\n```'
-=======
 def make_codeblock(content: str, lang: str | None = None, *, escape_backticks: bool = True) -> str:
     """Wraps a string in a Discord codeblock with optional syntax highlighting and backtick escaping.
 
@@ -289,5 +268,4 @@
         # ``[ZWJ]`
         # 123    ^ we're right before the last backtick
         search_start += 3
-    return f'```{lang or ""}\n{content}\n```'
->>>>>>> 2b6f96fd
+    return f'```{lang or ""}\n{content}\n```'